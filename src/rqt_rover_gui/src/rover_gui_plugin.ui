--- conflicted
+++ resolved
@@ -106,11 +106,7 @@
 </string>
    </property>
    <property name="currentIndex">
-<<<<<<< HEAD
-    <number>2</number>
-=======
     <number>0</number>
->>>>>>> 669f0e88
    </property>
    <widget class="QWidget" name="sensor_display_tab">
     <property name="styleSheet">
@@ -1798,37 +1794,6 @@
      </property>
      <property name="text">
       <string>&lt;html&gt;&lt;head/&gt;&lt;body&gt;&lt;p&gt;&lt;span style=&quot; color:#ffffff;&quot;&gt;0&lt;/span&gt;&lt;/p&gt;&lt;/body&gt;&lt;/html&gt;</string>
-     </property>
-    </widget>
-   </widget>
-   <widget class="QWidget" name="stats_tab">
-    <attribute name="title">
-     <string>Page</string>
-    </attribute>
-    <widget class="QLabel" name="label_6">
-     <property name="geometry">
-      <rect>
-       <x>30</x>
-       <y>60</y>
-       <width>181</width>
-       <height>17</height>
-      </rect>
-     </property>
-     <property name="text">
-      <string>&lt;html&gt;&lt;head/&gt;&lt;body&gt;&lt;p&gt;&lt;span style=&quot; color:#ffffff;&quot;&gt;Number of Tags Detected:&lt;/span&gt;&lt;/p&gt;&lt;/body&gt;&lt;/html&gt;</string>
-     </property>
-    </widget>
-    <widget class="QLabel" name="tags_detected_label">
-     <property name="geometry">
-      <rect>
-       <x>220</x>
-       <y>60</y>
-       <width>67</width>
-       <height>17</height>
-      </rect>
-     </property>
-     <property name="text">
-      <string>TextLabel</string>
      </property>
     </widget>
    </widget>
